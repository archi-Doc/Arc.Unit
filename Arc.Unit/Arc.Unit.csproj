<Project Sdk="Microsoft.NET.Sdk">

  <PropertyGroup>
    <TargetFramework>net10.0</TargetFramework>
    <GeneratePackageOnBuild>false</GeneratePackageOnBuild>
    <GenerateDocumentationFile>true</GenerateDocumentationFile>
  </PropertyGroup>

  <PropertyGroup>
    <PackageId>Arc.Unit</PackageId>
    <Authors>archi-Doc</Authors>
    <Product>Arc.Unit</Product>
    <Description>Arc.Unit is an independent unit of function and dependency (like .Net Generic Host).</Description>
    <PackageLicenseExpression>MIT</PackageLicenseExpression>
    <PackageProjectUrl>https://github.com/archi-Doc/Arc.Unit</PackageProjectUrl>
    <RepositoryUrl>https://github.com/archi-Doc/Arc.Unit</RepositoryUrl>
  </PropertyGroup>

  <ItemGroup>
    <AdditionalFiles Include="..\stylecop.json" Link="stylecop.json" />
  </ItemGroup>

  <ItemGroup>
    <PackageReference Include="Arc.Collections" Version="1.28.0" />
<<<<<<< HEAD
    <PackageReference Include="Arc.CrossChannel" Version="2.8.2" />
=======
    <PackageReference Include="Arc.CrossChannel" Version="2.9.0" />
>>>>>>> 510d2700
    <PackageReference Include="Arc.Threading" Version="0.36.0" />
    <PackageReference Include="Microsoft.Extensions.DependencyInjection" Version="10.0.0" />
    <PackageReference Include="SimpleCommandLine" Version="0.29.0" />
    <PackageReference Include="StyleCop.Analyzers" Version="1.2.0-beta.556">
      <PrivateAssets>all</PrivateAssets>
      <IncludeAssets>runtime; build; native; contentfiles; analyzers; buildtransitive</IncludeAssets>
    </PackageReference>
    <PackageReference Include="Utf8StringInterpolation" Version="1.3.2" />
  </ItemGroup>

</Project><|MERGE_RESOLUTION|>--- conflicted
+++ resolved
@@ -22,11 +22,7 @@
 
   <ItemGroup>
     <PackageReference Include="Arc.Collections" Version="1.28.0" />
-<<<<<<< HEAD
-    <PackageReference Include="Arc.CrossChannel" Version="2.8.2" />
-=======
     <PackageReference Include="Arc.CrossChannel" Version="2.9.0" />
->>>>>>> 510d2700
     <PackageReference Include="Arc.Threading" Version="0.36.0" />
     <PackageReference Include="Microsoft.Extensions.DependencyInjection" Version="10.0.0" />
     <PackageReference Include="SimpleCommandLine" Version="0.29.0" />
